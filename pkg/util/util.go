// Copyright 2021 The Kubeswitch authors
//
// Licensed under the Apache License, Version 2.0 (the "License");
// you may not use this file except in compliance with the License.
// You may obtain a copy of the License at
//
//      http://www.apache.org/licenses/LICENSE-2.0
//
// Unless required by applicable law or agreed to in writing, software
// distributed under the License is distributed on an "AS IS" BASIS,
// WITHOUT WARRANTIES OR CONDITIONS OF ANY KIND, either express or implied.
// See the License for the specific language governing permissions and
// limitations under the License.

package util

import (
	"fmt"
	"os"
	"strings"

	"gopkg.in/yaml.v3"

	kubeconfigutil "github.com/danielfoehrkn/kubeswitch/pkg/util/kubectx_copied"
	"github.com/danielfoehrkn/kubeswitch/types"
)

// GetContextsNamesFromKubeconfig takes kubeconfig bytes and parses the kubeconfig to extract the context names.
// returns the kubeconfig as a string as a first argument, and the context names as a second argument
func GetContextsNamesFromKubeconfig(kubeconfigBytes []byte, contextPrefix string) (*string, []string, error) {
	// parse into struct that does not contain the credentials
	config, err := ParseSanitizedKubeconfig(kubeconfigBytes)
	if err != nil {
		return nil, nil, fmt.Errorf("could not parse Kubeconfig: %v", err)
	}

	kubeconfigData, err := yaml.Marshal(config)
	if err != nil {
		return nil, nil, fmt.Errorf("could not marshal kubeconfig: %v", err)
	}

	data := string(kubeconfigData)
	contextsFromKubeconfig := getContextNames(config, contextPrefix)
	return &data, contextsFromKubeconfig, err
}

// ParseSanitizedKubeconfig parses the kubeconfig bytes into a kubeconfig struct without credentials
func ParseSanitizedKubeconfig(data []byte) (*types.KubeConfig, error) {
	config := types.KubeConfig{}

	// unmarshal in a form that does not include the credentials
	err := yaml.Unmarshal(data, &config)
	if err != nil {
		return nil, fmt.Errorf("could not unmarshal kubeconfig: %v", err)
	}
	return &config, nil
}

// getContextNames gets all the context names from the kubeconfig file
// and sets the parent folder name to each context in the kubeconfig file
func getContextNames(config *types.KubeConfig, prefix string) []string {
	var contextNames []string

	// add a trailing slash if prefix is set (for path-like formatting)
	if len(prefix) != 0 {
		prefix = fmt.Sprintf("%s/", prefix)
	}

	for _, context := range config.Contexts {
		contextNames = append(contextNames, fmt.Sprintf("%s%s", prefix, context.Name))
	}
	return contextNames
}

// ExpandEnv takes a string and replaces all environment variables with their values
// ~ is expanded to the user's home directory
func ExpandEnv(path string) string {
	path = strings.ReplaceAll(path, "~", "$HOME")
	return os.ExpandEnv(path)
}

<<<<<<< HEAD
=======
// GetCurrentContext returns "current-context" value of current kubeconfig
func GetCurrentContext() (string, error) {
	kc, err := kubeconfigutil.LoadCurrentKubeconfig()
	if err != nil {
		return "", err
	}
	currCtx := kc.GetCurrentContext()
	if currCtx == "" {
		return "", fmt.Errorf("current-context is not set")
	}
	return currCtx, nil
}

>>>>>>> 7ca69ac1
func SliceFindIndex[T string | int](slice []T, search T) int {
	for k, v := range slice {
		if v == search {
			return k
		}
	}
	return -1
}

func getAdditionalArgs() []string {
	additionalArgsIndex := SliceFindIndex(os.Args, "--")
	var additionalArgs []string
	if additionalArgsIndex > 0 {
		additionalArgs = os.Args[additionalArgsIndex+1:]
	}
	return additionalArgs
}

func SplitAdditionalArgs(args *[]string) []string {
	additionalArgs := getAdditionalArgs()
	length := len(additionalArgs)
	if length > 0 {
		tmp := *args
		tmp = tmp[0 : len(*args)-length]
		*args = tmp
	}
	return additionalArgs
}<|MERGE_RESOLUTION|>--- conflicted
+++ resolved
@@ -79,8 +79,6 @@
 	return os.ExpandEnv(path)
 }
 
-<<<<<<< HEAD
-=======
 // GetCurrentContext returns "current-context" value of current kubeconfig
 func GetCurrentContext() (string, error) {
 	kc, err := kubeconfigutil.LoadCurrentKubeconfig()
@@ -94,7 +92,6 @@
 	return currCtx, nil
 }
 
->>>>>>> 7ca69ac1
 func SliceFindIndex[T string | int](slice []T, search T) int {
 	for k, v := range slice {
 		if v == search {
